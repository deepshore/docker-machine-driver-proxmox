--- conflicted
+++ resolved
@@ -46,8 +46,8 @@
 	Memory          int    // memory in GB
 	StorageFilename string
 
-	NetBridge		string // bridge applied to network interface
-	NetVlanTag		int    // vlan tag
+	NetBridge  string // bridge applied to network interface
+	NetVlanTag int    // vlan tag
 
 	VMID          string // VM ID only filled by create()
 	GuestUsername string // user to log into the guest OS to copy the public key
@@ -140,25 +140,20 @@
 			Value:  "16",
 		},
 		mcnflag.StringFlag{
-<<<<<<< HEAD
+			EnvVar: "PROXMOXVE_VM_NET_BRIDGE",
+			Name:   "proxmoxve-vm-net-bridge",
+			Usage:  "bridge to attach network to",
+			Value:  "vmbr0",
+		},
+		mcnflag.IntFlag{
+			EnvVar: "PROXMOXVE_VM_NET_TAG",
+			Name:   "proxmoxve-vm-net-tag",
+			Usage:  "vlan tag",
+			Value:  0,
+		},
+		mcnflag.StringFlag{
 			EnvVar: "PROXMOXVE_VM_STORAGE_TYPE",
 			Name:   "proxmoxve-vm-storage-type",
-=======
-			EnvVar: "PROXMOX_NET_BRIDGE",
-			Name:   "proxmox-net-bridge",
-			Usage:  "bridge to attach network",
-			Value:  "vmbr0",
-		},
-		mcnflag.IntFlag{
-			EnvVar: "PROXMOX_NET_TAG",
-			Name:   "proxmox-net-tag",
-			Usage:  "vlan tag",
-			Value:  0,
-		},
-		mcnflag.StringFlag{
-			EnvVar: "PROXMOX_STORAGE_TYPE",
-			Name:   "proxmox-storage-type",
->>>>>>> 2c441cc5
 			Usage:  "storage type to use (QCOW2 or RAW)",
 			Value:  "raw",
 		},
@@ -241,7 +236,6 @@
 	d.Realm = flags.String("proxmoxve-proxmox-realm")
 	d.Pool = flags.String("proxmoxve-proxmox-pool")
 
-<<<<<<< HEAD
 	// VM configuration
 	d.DiskSize = flags.String("proxmoxve-vm-storage-size")
 	d.Storage = flags.String("proxmoxve-vm-storage-path")
@@ -250,17 +244,15 @@
 	d.Memory *= 1024
 	d.ImageFile = flags.String("proxmoxve-vm-image-file")
 	d.Cores = flags.String("proxmoxve-vm-cpu-cores")
+	d.NetBridge = flags.String("proxmoxve-vm-net-bridge")
+	d.NetVlanTag = flags.Int("proxmoxve-vm-net-tag")
+
 	//SSH connection settings
 	d.GuestSSHPort = flags.Int("proxmoxve-ssh-port")
 	d.GuestUsername = flags.String("proxmoxve-ssh-username")
 	d.GuestPassword = flags.String("proxmoxve-ssh-password")
 
 	//SWARM Settings
-=======
-	d.NetBridge = flags.String("proxmox-net-bridge")
-	d.NetVlanTag = flags.Int("proxmox-net-tag")
-
->>>>>>> 2c441cc5
 	d.SwarmMaster = flags.Bool("swarm-master")
 	d.SwarmHost = flags.String("swarm-host")
 
@@ -294,12 +286,12 @@
 	return d.MachineName
 }
 
-// GetBridge returns the bridge
+// GetNetBridge returns the bridge
 func (d *Driver) GetNetBridge() string {
 	return d.NetBridge
 }
 
-// GetBridge returns the lvan 
+// GetNetVlanTag returns the vlan tag
 func (d *Driver) GetNetVlanTag() int {
 	return d.NetVlanTag
 }
@@ -411,10 +403,8 @@
 		return err
 	}
 
-	storagefilename := d.Storage + ":" + volume.Filename
-
-	if diskname != storagefilename {
-		return fmt.Errorf("returned diskname is not correct:\n should be '%s' but was '%s'", storagefilename, diskname)
+	if !strings.HasSuffix(diskname, d.StorageFilename) {
+		return fmt.Errorf("returned diskname is not correct: should be '%s' but was '%s'", d.StorageFilename, diskname)
 	}
 
 	npp := NodesNodeQemuPostParameter{
@@ -424,7 +414,7 @@
 		Memory:    d.Memory,
 		Cores:     d.Cores,
 		Net0:      "virtio,bridge=vmbr0",
-		SCSI0:     storagefilename,
+		SCSI0:     d.StorageFilename,
 		Ostype:    "l26",
 		Name:      d.BaseDriver.MachineName,
 		KVM:       "1", // if you test in a nested environment, you may have to change this to 0 if you do not have nested virtualization
@@ -433,7 +423,7 @@
 	}
 
 	if d.NetVlanTag != 0 {
-		npp.Net0 = fmt.Sprintf("virtio,bridge=%s,tag=%d", d.NetBridge, d.NetVlanTag) 
+		npp.Net0 = fmt.Sprintf("virtio,bridge=%s,tag=%d", d.NetBridge, d.NetVlanTag)
 	}
 
 	if d.StorageType == "qcow2" {
@@ -453,7 +443,6 @@
 	if err != nil {
 		return err
 	}
-
 
 	return d.waitAndPrepareSSH()
 }
