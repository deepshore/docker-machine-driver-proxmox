# Docker Machine Driver for Proxmox VE - BETA

The incomplete state is over, as I have a working configuration:

* [Download](https://github.com/lnxbil/docker-machine-driver-proxmox-ve/releases/tag/v2) and copy it into your `PATH` (don't forget to `chmod +x`) or build your own driver
* Check if it works:

        $ docker-machine create --driver proxmox-ve --help | grep -c proxmox
        16

* Use a recent, e.g. `1.5.3` version of [RancherOS](https://github.com/rancher/os/releases) and copy the
  `rancheros-proxmoxve-autoformat.iso` to your iso image storage on your PVE
* Create a script with the following contents and adapt to your needs:

```sh
PVE_NODE="proxmox"
PVE_HOST="proxmox"
PVE_USER="docker"
PVE_MEMORY=2
PVE_REALM="pve"
PVE_PASSWD="D0ck3rS3cr3t"
PVE_POOL="docker-machine"
PVE_STORAGE="zfs"
PVE_STORAGE_TYPE="RAW"
PVE_IMAGE_FILE="isos:docker-machine-iso/rancheros-proxmoxve-autoformat.iso"
VM_NAME="proxmox-rancher"

GUEST_USERNAME="docker"
GUEST_PASSWORD="tcuser"

docker-machine rm --force $VM_NAME >/dev/null 2>&1 || true

docker-machine --debug \
    create \
    --driver proxmoxve \
    --proxmoxve-proxmox-host $PVE_HOST \
    --proxmoxve-proxmox-user $PVE_USER \
    --proxmoxve-proxmox-realm $PVE_REALM \
    --proxmoxve-proxmox-user-password $PVE_PASSWD  \
    --proxmoxve-proxmox-node $PVE_NODE \
    --proxmoxve-proxmox-pool $PVE_POOL \
    --proxmoxve-vm-memory $PVE_MEMORY \
    --proxmoxve-vm-image-file "$PVE_IMAGE_FILE" \
    --proxmoxve-vm-storage-type $PVE_STORAGE \
    --proxmox-storage-type $PVE_STORAGE_TYPE \
    \
    --proxmox-ssh-username $GUEST_USERNAME \
    --proxmox-ssh-password $GUEST_PASSWORD \
    \
    --proxmox-resty-debug \
    --proxmox-driver-debug \
    \
    $* \
    $VM_NAME

eval $(docker-machine env $VM_NAME)

docker ps
```

And start it up. At the first run, it is adiveable to not comment out the `debug` flags. If everything works as expected, you can remove them.

## Preparing a special test user in PVE

If you want to test this docker-machine driver, i strongly recommend to secure it properly.
Best way to do this to create a special user that has its own pool and storage for creating
the test machines.

Here is what I use (based on ZFS):

* create a pool for use as `--proxmox-pool docker-machine`

        pvesh create /pools -poolid docker-machine

* create an user `docker-machine` with password `D0ck3rS3cr3t`

        pvesh create /access/users -userid docker-machine@pve -password D0ck3rS3cr3t

* creating a special ZFS dataset and use it as PVE storage

        zfs create -o refquota=50G rpool/docker-machine-test
        zfs create rpool/docker-machine-test/iso
        pvesh create /storage -storage docker-machine -type zfspool -pool rpool/docker-machine-test
        pvesh create /storage -storage docker-machine-iso -type dir -path /rpool/docker-machine-test/iso -content iso
        pvesh set /pools/docker-machine -storage docker-machine
        pvesh set /pools/docker-machine -storage docker-machine-iso

* set proper permissions for the user

        pvesh set /access/acl -path /pool/docker-machine -roles PVEVMAdmin,PVEDatastoreAdmin,PVEPoolAdmin -users docker-machine@pve

If you have additional test storages, you can also add them easily:

        pvesh set /pools/docker-machine -storage nfs
        pvesh set /pools/docker-machine -storage lvm
        pvesh set /pools/docker-machine -storage directory


## Changes

<<<<<<< HEAD
### Version 3 (WIP)

* Renaming driver from `proxmox-ve` to `proxmoxve` due to identification problem with RancherOS's K8S implementation (Thanks to [`@Sellto` for reporting #16](https://github.com/lnxbil/docker-machine-driver-proxmox-ve/issues/16))
* fixing issue with created disk detection (Thanks to [`@Sellto` for reporting #16](https://github.com/lnxbil/docker-machine-driver-proxmox-ve/issues/16))
=======
### Version 3

* Renaming driver from `proxmox-ve` to `proxmoxve` due to identification problem with RancherOS's K8S implementation (Thanks to [`@Sellto` for reporting #16](https://github.com/lnxbil/docker-machine-driver-proxmox-ve/issues/16))
* fixing issue with created disk detection (Thanks to [`@Sellto` for reporting #16](https://github.com/lnxbil/docker-machine-driver-proxmox-ve/issues/16))
* Add `IPAddress` property needed by rancher to know the ip address of the created VM.
* Change the name of each flag for better display in the rancher `Node Templates`
* Add number of `CPU corese configuration paramater`.
>>>>>>> d9361e6e

### Version 2

* exclusive RancherOS support due to their special Proxmox VE iso files
* adding wait cycles for asynchronous background tasks, e.g.  `create`, `stop` etc.
* use one logger engine
* add guest username, password and ssh-port as new command line arguments
* more and potentially better error handling

### Version 1

* Initial Version<|MERGE_RESOLUTION|>--- conflicted
+++ resolved
@@ -8,7 +8,7 @@
         $ docker-machine create --driver proxmox-ve --help | grep -c proxmox
         16
 
-* Use a recent, e.g. `1.5.3` version of [RancherOS](https://github.com/rancher/os/releases) and copy the
+* Use a recent, e.g. `1.5.4` version of [RancherOS](https://github.com/rancher/os/releases) and copy the
   `rancheros-proxmoxve-autoformat.iso` to your iso image storage on your PVE
 * Create a script with the following contents and adapt to your needs:
 
@@ -98,20 +98,13 @@
 
 ## Changes
 
-<<<<<<< HEAD
 ### Version 3 (WIP)
-
-* Renaming driver from `proxmox-ve` to `proxmoxve` due to identification problem with RancherOS's K8S implementation (Thanks to [`@Sellto` for reporting #16](https://github.com/lnxbil/docker-machine-driver-proxmox-ve/issues/16))
-* fixing issue with created disk detection (Thanks to [`@Sellto` for reporting #16](https://github.com/lnxbil/docker-machine-driver-proxmox-ve/issues/16))
-=======
-### Version 3
 
 * Renaming driver from `proxmox-ve` to `proxmoxve` due to identification problem with RancherOS's K8S implementation (Thanks to [`@Sellto` for reporting #16](https://github.com/lnxbil/docker-machine-driver-proxmox-ve/issues/16))
 * fixing issue with created disk detection (Thanks to [`@Sellto` for reporting #16](https://github.com/lnxbil/docker-machine-driver-proxmox-ve/issues/16))
 * Add `IPAddress` property needed by rancher to know the ip address of the created VM.
 * Change the name of each flag for better display in the rancher `Node Templates`
-* Add number of `CPU corese configuration paramater`.
->>>>>>> d9361e6e
+* Add number of `CPU cores configuration paramater`.
 
 ### Version 2
 
