--- conflicted
+++ resolved
@@ -22,13 +22,9 @@
 PVE_POOL="docker-machine"
 PVE_STORAGE="zfs"
 PVE_STORAGE_TYPE="RAW"
-<<<<<<< HEAD
 PVE_IMAGE_FILE="isos:docker-machine-iso/rancheros-proxmoxve-autoformat.iso"
-=======
 PVE_NET_BRIDGE="vmbr0"
-PVE_NET_TAG="200"
-PVE_IMAGE_FILE="isos:docker-machine-iso/rancheros-proxmoxve.iso"
->>>>>>> 2c441cc5
+PVE_NET_VLAN_TAG="200"
 VM_NAME="proxmox-rancher"
 
 GUEST_USERNAME="docker"
@@ -50,16 +46,11 @@
     --proxmoxve-vm-storage-type $PVE_STORAGE \
     --proxmox-storage-type $PVE_STORAGE_TYPE \
     \
-<<<<<<< HEAD
+    --proxmoxve-vm-net-bridge $PVE_NET_BRIDGE \
+    --proxmoxve-vm-net-tag $PVE_NET_VLAN_TAG \
+    \
     --proxmox-ssh-username $GUEST_USERNAME \
     --proxmox-ssh-password $GUEST_PASSWORD \
-=======
-    --proxmox-net-bridge $PVE_NET_BRIDGE \ 
-    --proxmox-net-tag $PVE_NET_TAG \
-    \
-    --proxmox-guest-username $GUEST_USERNAME \
-    --proxmox-guest-password $GUEST_PASSWORD \
->>>>>>> 2c441cc5
     \
     --proxmox-resty-debug \
     --proxmox-driver-debug \
